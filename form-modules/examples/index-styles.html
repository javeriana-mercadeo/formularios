<!DOCTYPE html>
<html lang="en">
  <head>
    <meta charset="UTF-8" />
    <meta name="viewport" content="width=device-width, initial-scale=1.0" />
    <title>Document</title>
    <link rel="stylesheet" href="../styles/form-styles.css" />
  </head>
  <body>
<<<<<<< HEAD
    <form id="form_inscription">
=======
    <div class="container">
      <div class="form-card">
        <form class="form_inscription" novalidate aria-label="Formulario de contacto">
>>>>>>> 3ccaf33f
      <!-- Información del participante -->
      <div class="name-row">
        <div class="name-field">
          <input
            type="text"
            placeholder="*Nombre(s)"
            data-puj-form="first_name"
            name="first_name"
            required
          />
        </div>
        <div class="name-field">
          <input
            type="text"
            placeholder="*Apellidos"
            data-puj-form="last_name"
            name="last_name"
            required
          />
        </div>
      </div>

      <!-- Documento de identidad -->
      <div class="document-row">
        <div class="document-type-field">
          <select data-puj-form="type_doc" name="type_doc" required>
            <option value="">*Tipo de documento</option>
            <option value="CC">Cédula Ciudadanía</option>
            <option value="CE">Cédula Extranjería</option>
            <option value="PA">Pasaporte</option>
            <option value="TI">Tarjeta Identidad</option>
          </select>
        </div>
        <div class="document-number-field">
          <input
            type="text"
            placeholder="*Número de documento"
            data-puj-form="document"
            name="document"
            required
          />
        </div>
      </div>

      <!-- Email -->
      <input
        type="email"
        placeholder="*Email"
        data-puj-form="email"
        name="email"
        maxlength="80"
        required
      />

      <!-- Phone row -->
      <div class="phone-row">
        <div class="prefix-field">
          <select data-puj-form="phone_code" name="phone_code" required>
            <option value="">(+) Indicativo</option>
            <!-- Options will be populated by JavaScript -->
          </select>
        </div>
        <div class="mobile-field">
          <input
            type="text"
            placeholder="*Teléfono celular"
            data-puj-form="phone"
            name="mobile"
            required
          />
        </div>
      </div>

      <!-- Ubicación -->
      <select data-puj-form="country" name="country" required>
        <option value="">*País de residencia</option>
        <!-- Options will be populated by JavaScript -->
      </select>

      <select data-puj-form="department" name="department" style="display: none">
        <option value="">*Selecciona el departamento</option>
        <!-- Options will be populated by JavaScript -->
      </select>

      <select data-puj-form="city" name="city" style="display: none">
        <option value="">*Selecciona la Ciudad</option>
        <!-- Options will be populated by JavaScript -->
      </select>

      <!-- Día de asistencia -->
      <select data-puj-form="attendance_day" name="attendance_day" required>
        <option value="">*Día de asistencia</option>
        <!-- Options will be populated by JavaScript -->
      </select>

      <!-- Tipo de asistente -->
      <select data-puj-form="type_attendee" name="type_attendee" required>
        <option value="">*Tipo de asistente</option>
        <!-- Options will be populated by JavaScript -->
      </select>

      <!-- Nivel académico -->
      <select data-puj-form="academic_level" name="academic_level" style="display: none">
        <option value="">*Nivel académico</option>
        <!-- Options will be populated by JavaScript -->
      </select>

      <!-- Facultad -->
      <select data-puj-form="faculty" name="Facultad" style="display: none">
        <option value="">*Facultad de interés</option>
        <!-- Options will be populated by JavaScript -->
      </select>

      <!-- Programa -->
      <select data-puj-form="program" name="program" style="display: none">
        <option value="">*Programa de interés</option>
        <!-- Options will be populated by JavaScript -->
      </select>

      <!-- Período de ingreso -->
      <select data-puj-form="admission_period" name="admission_period" style="display: none">
        <option value="">*Periodo esperado de Ingreso de interés</option>
        <!-- Options will be populated by JavaScript -->
      </select>

      <!-- Autorización de datos -->
      <div>
        <p>
          ¿Autorizas el tratamiento de tus datos personales de acuerdo con la
          <a
            href="https://cloud.cx.javeriana.edu.co/tratamiento_Datos_Javeriana_Eventos.html"
            target="_blank"
          >
            autorización de privacidad
          </a>
          ?
        </p>

        <div class="radio-inline-group">
          <div class="radio-option">
            <input
              type="radio"
              data-puj-form="autorizacion_si"
              name="authorization_data"
              value="1"
            />
            <label for="autorizacion_si">Sí</label>
          </div>
          <div class="radio-option">
            <input
              type="radio"
              data-puj-form="autorizacion_no"
              name="authorization_data"
              value="0"
            />
            <label for="autorizacion_no">No</label>
          </div>
        </div>

        <div class="error_text" data-puj-form="error_auth">
          La Pontificia Universidad Javeriana requiere de tu autorización para el tratamiento de tus
          datos personales para continuar con el presente proceso, sin la autorización legalmente no
          podemos darte continuidad al mismo.
        </div>
      </div>

<<<<<<< HEAD
      <button type="submit" disabled>Inscríbete ahora</button>
    </form>

    <script type="module">
      import { FormManager } from "../modules/FormManager.js";
      const form = new FormManager("form_inscription", {
        eventName: "Formulario estilos",
        typeAttendee: ["Aspirante", "Padre de familia y/o acudiente"],
        attendanceDays: ["Día 1", "Día 2"],
        academicLevels: [], // Vacío para usar detección automática
=======
      <button type="submit" id="submit_btn" disabled style="margin-top: 20px">
        Inscríbete ahora
      </button>

      <div
        id="successMsg"
        style="
          border: 2px solid green;
          background-color: lightgrey;
          padding: 10px;
          border-radius: 5px;
          display: none;
          margin-top: 10px;
        "
      >
        Gracias por tu mensaje. Ha sido enviado.
      </div>
        </form>
      </div>
    </div>

    <script type="module">
      import { FormManager } from "../modules/FormManager.js";
      const form = new FormManager({
        formSelector: ".form_inscription",
>>>>>>> 3ccaf33f
        logging: {
          enabled: true,
          level: "debug",
          colors: true,
          persistLogs: true,
          maxLogs: 1000,
        },
      });

      form.init();
    </script>
  </body>
</html><|MERGE_RESOLUTION|>--- conflicted
+++ resolved
@@ -7,208 +7,176 @@
     <link rel="stylesheet" href="../styles/form-styles.css" />
   </head>
   <body>
-<<<<<<< HEAD
-    <form id="form_inscription">
-=======
     <div class="container">
       <div class="form-card">
         <form class="form_inscription" novalidate aria-label="Formulario de contacto">
->>>>>>> 3ccaf33f
-      <!-- Información del participante -->
-      <div class="name-row">
-        <div class="name-field">
+          <!-- Información del participante -->
+          <div class="name-row">
+            <div class="name-field">
+              <input
+                type="text"
+                placeholder="*Nombre(s)"
+                data-puj-form="first_name"
+                name="first_name"
+                required
+              />
+            </div>
+            <div class="name-field">
+              <input
+                type="text"
+                placeholder="*Apellidos"
+                data-puj-form="last_name"
+                name="last_name"
+                required
+              />
+            </div>
+          </div>
+
+          <!-- Documento de identidad -->
+          <div class="document-row">
+            <div class="document-type-field">
+              <select data-puj-form="type_doc" name="type_doc" required>
+                <option value="">*Tipo de documento</option>
+                <option value="CC">Cédula Ciudadanía</option>
+                <option value="CE">Cédula Extranjería</option>
+                <option value="PA">Pasaporte</option>
+                <option value="TI">Tarjeta Identidad</option>
+              </select>
+            </div>
+            <div class="document-number-field">
+              <input
+                type="text"
+                placeholder="*Número de documento"
+                data-puj-form="document"
+                name="document"
+                required
+              />
+            </div>
+          </div>
+
+          <!-- Email -->
           <input
-            type="text"
-            placeholder="*Nombre(s)"
-            data-puj-form="first_name"
-            name="first_name"
+            type="email"
+            placeholder="*Email"
+            data-puj-form="email"
+            name="email"
+            maxlength="80"
             required
           />
-        </div>
-        <div class="name-field">
-          <input
-            type="text"
-            placeholder="*Apellidos"
-            data-puj-form="last_name"
-            name="last_name"
-            required
-          />
-        </div>
-      </div>
-
-      <!-- Documento de identidad -->
-      <div class="document-row">
-        <div class="document-type-field">
-          <select data-puj-form="type_doc" name="type_doc" required>
-            <option value="">*Tipo de documento</option>
-            <option value="CC">Cédula Ciudadanía</option>
-            <option value="CE">Cédula Extranjería</option>
-            <option value="PA">Pasaporte</option>
-            <option value="TI">Tarjeta Identidad</option>
-          </select>
-        </div>
-        <div class="document-number-field">
-          <input
-            type="text"
-            placeholder="*Número de documento"
-            data-puj-form="document"
-            name="document"
-            required
-          />
-        </div>
-      </div>
-
-      <!-- Email -->
-      <input
-        type="email"
-        placeholder="*Email"
-        data-puj-form="email"
-        name="email"
-        maxlength="80"
-        required
-      />
-
-      <!-- Phone row -->
-      <div class="phone-row">
-        <div class="prefix-field">
-          <select data-puj-form="phone_code" name="phone_code" required>
-            <option value="">(+) Indicativo</option>
-            <!-- Options will be populated by JavaScript -->
-          </select>
-        </div>
-        <div class="mobile-field">
-          <input
-            type="text"
-            placeholder="*Teléfono celular"
-            data-puj-form="phone"
-            name="mobile"
-            required
-          />
-        </div>
-      </div>
-
-      <!-- Ubicación -->
-      <select data-puj-form="country" name="country" required>
-        <option value="">*País de residencia</option>
-        <!-- Options will be populated by JavaScript -->
-      </select>
-
-      <select data-puj-form="department" name="department" style="display: none">
-        <option value="">*Selecciona el departamento</option>
-        <!-- Options will be populated by JavaScript -->
-      </select>
-
-      <select data-puj-form="city" name="city" style="display: none">
-        <option value="">*Selecciona la Ciudad</option>
-        <!-- Options will be populated by JavaScript -->
-      </select>
-
-      <!-- Día de asistencia -->
-      <select data-puj-form="attendance_day" name="attendance_day" required>
-        <option value="">*Día de asistencia</option>
-        <!-- Options will be populated by JavaScript -->
-      </select>
-
-      <!-- Tipo de asistente -->
-      <select data-puj-form="type_attendee" name="type_attendee" required>
-        <option value="">*Tipo de asistente</option>
-        <!-- Options will be populated by JavaScript -->
-      </select>
-
-      <!-- Nivel académico -->
-      <select data-puj-form="academic_level" name="academic_level" style="display: none">
-        <option value="">*Nivel académico</option>
-        <!-- Options will be populated by JavaScript -->
-      </select>
-
-      <!-- Facultad -->
-      <select data-puj-form="faculty" name="Facultad" style="display: none">
-        <option value="">*Facultad de interés</option>
-        <!-- Options will be populated by JavaScript -->
-      </select>
-
-      <!-- Programa -->
-      <select data-puj-form="program" name="program" style="display: none">
-        <option value="">*Programa de interés</option>
-        <!-- Options will be populated by JavaScript -->
-      </select>
-
-      <!-- Período de ingreso -->
-      <select data-puj-form="admission_period" name="admission_period" style="display: none">
-        <option value="">*Periodo esperado de Ingreso de interés</option>
-        <!-- Options will be populated by JavaScript -->
-      </select>
-
-      <!-- Autorización de datos -->
-      <div>
-        <p>
-          ¿Autorizas el tratamiento de tus datos personales de acuerdo con la
-          <a
-            href="https://cloud.cx.javeriana.edu.co/tratamiento_Datos_Javeriana_Eventos.html"
-            target="_blank"
-          >
-            autorización de privacidad
-          </a>
-          ?
-        </p>
-
-        <div class="radio-inline-group">
-          <div class="radio-option">
-            <input
-              type="radio"
-              data-puj-form="autorizacion_si"
-              name="authorization_data"
-              value="1"
-            />
-            <label for="autorizacion_si">Sí</label>
-          </div>
-          <div class="radio-option">
-            <input
-              type="radio"
-              data-puj-form="autorizacion_no"
-              name="authorization_data"
-              value="0"
-            />
-            <label for="autorizacion_no">No</label>
-          </div>
-        </div>
-
-        <div class="error_text" data-puj-form="error_auth">
-          La Pontificia Universidad Javeriana requiere de tu autorización para el tratamiento de tus
-          datos personales para continuar con el presente proceso, sin la autorización legalmente no
-          podemos darte continuidad al mismo.
-        </div>
-      </div>
-
-<<<<<<< HEAD
-      <button type="submit" disabled>Inscríbete ahora</button>
-    </form>
-
-    <script type="module">
-      import { FormManager } from "../modules/FormManager.js";
-      const form = new FormManager("form_inscription", {
-        eventName: "Formulario estilos",
-        typeAttendee: ["Aspirante", "Padre de familia y/o acudiente"],
-        attendanceDays: ["Día 1", "Día 2"],
-        academicLevels: [], // Vacío para usar detección automática
-=======
-      <button type="submit" id="submit_btn" disabled style="margin-top: 20px">
-        Inscríbete ahora
-      </button>
-
-      <div
-        id="successMsg"
-        style="
-          border: 2px solid green;
-          background-color: lightgrey;
-          padding: 10px;
-          border-radius: 5px;
-          display: none;
-          margin-top: 10px;
-        "
-      >
-        Gracias por tu mensaje. Ha sido enviado.
-      </div>
+
+          <!-- Phone row -->
+          <div class="phone-row">
+            <div class="prefix-field">
+              <select data-puj-form="phone_code" name="phone_code" required>
+                <option value="">(+) Indicativo</option>
+                <!-- Options will be populated by JavaScript -->
+              </select>
+            </div>
+            <div class="mobile-field">
+              <input
+                type="text"
+                placeholder="*Teléfono celular"
+                data-puj-form="phone"
+                name="mobile"
+                required
+              />
+            </div>
+          </div>
+
+          <!-- Ubicación -->
+          <select data-puj-form="country" name="country" required>
+            <option value="">*País de residencia</option>
+            <!-- Options will be populated by JavaScript -->
+          </select>
+
+          <select data-puj-form="department" name="department" style="display: none">
+            <option value="">*Selecciona el departamento</option>
+            <!-- Options will be populated by JavaScript -->
+          </select>
+
+          <select data-puj-form="city" name="city" style="display: none">
+            <option value="">*Selecciona la Ciudad</option>
+            <!-- Options will be populated by JavaScript -->
+          </select>
+
+          <!-- Día de asistencia -->
+          <select data-puj-form="attendance_day" name="attendance_day" required>
+            <option value="">*Día de asistencia</option>
+            <!-- Options will be populated by JavaScript -->
+          </select>
+
+          <!-- Tipo de asistente -->
+          <select data-puj-form="type_attendee" name="type_attendee" required>
+            <option value="">*Tipo de asistente</option>
+            <!-- Options will be populated by JavaScript -->
+          </select>
+
+          <!-- Nivel académico -->
+          <select data-puj-form="academic_level" name="academic_level" style="display: none">
+            <option value="">*Nivel académico</option>
+            <!-- Options will be populated by JavaScript -->
+          </select>
+
+          <!-- Facultad -->
+          <select data-puj-form="faculty" name="Facultad" style="display: none">
+            <option value="">*Facultad de interés</option>
+            <!-- Options will be populated by JavaScript -->
+          </select>
+
+          <!-- Programa -->
+          <select data-puj-form="program" name="program" style="display: none">
+            <option value="">*Programa de interés</option>
+            <!-- Options will be populated by JavaScript -->
+          </select>
+
+          <!-- Período de ingreso -->
+          <select data-puj-form="admission_period" name="admission_period" style="display: none">
+            <option value="">*Periodo esperado de Ingreso de interés</option>
+            <!-- Options will be populated by JavaScript -->
+          </select>
+
+          <!-- Autorización de datos -->
+          <div>
+            <p>
+              ¿Autorizas el tratamiento de tus datos personales de acuerdo con la
+              <a
+                href="https://cloud.cx.javeriana.edu.co/tratamiento_Datos_Javeriana_Eventos.html"
+                target="_blank"
+              >
+                autorización de privacidad
+              </a>
+              ?
+            </p>
+
+            <div class="radio-inline-group">
+              <div class="radio-option">
+                <input
+                  type="radio"
+                  data-puj-form="autorizacion_si"
+                  name="authorization_data"
+                  value="1"
+                />
+                <label for="autorizacion_si">Sí</label>
+              </div>
+              <div class="radio-option">
+                <input
+                  type="radio"
+                  data-puj-form="autorizacion_no"
+                  name="authorization_data"
+                  value="0"
+                />
+                <label for="autorizacion_no">No</label>
+              </div>
+            </div>
+
+            <div class="error_text" data-puj-form="error_auth">
+              La Pontificia Universidad Javeriana requiere de tu autorización para el tratamiento de
+              tus datos personales para continuar con el presente proceso, sin la autorización
+              legalmente no podemos darte continuidad al mismo.
+            </div>
+          </div>
+
+          <button type="submit" id="submit_btn" disabled>Inscríbete ahora</button>
         </form>
       </div>
     </div>
@@ -217,7 +185,6 @@
       import { FormManager } from "../modules/FormManager.js";
       const form = new FormManager({
         formSelector: ".form_inscription",
->>>>>>> 3ccaf33f
         logging: {
           enabled: true,
           level: "debug",
